--- conflicted
+++ resolved
@@ -558,34 +558,11 @@
       (methods).  Also the ultimate base class of any :term:`new-style
       class`.
 
-<<<<<<< HEAD
    package
       A Python module which can contain submodules or recursively,
       subpackages.  Technically, a package is a Python module with an
       ``__path__`` attribute.
 
-   path entry
-      A single location on the :term:`import path` which the :term:`path
-      based finder` consults to find modules for importing.
-
-   path entry finder
-      A :term:`finder` returned by a callable on :data:`sys.path_hooks`
-      (i.e. a :term:`path entry hook`) which knows how to locate modules given
-      a :term:`path entry`.
-
-   path entry hook
-      A callable on the :data:`sys.path_hook` list which returns a :term:`path
-      entry finder` if it knows how to find modules on a specific :term:`path
-      entry`.
-
-   path based finder
-      One of the default :term:`meta path finders <meta path finder>` which
-      searches an :term:`import path` for modules.
-
-   portion
-      A set of files in a single directory (possibly stored in a zip file)
-      that contribute to a namespace package, as defined in :pep:`420`.
-=======
    parameter
       A named entity in a :term:`function` (or method) definition that
       specifies an :term:`argument` (or in some cases, arguments) that the
@@ -632,7 +609,28 @@
       :ref:`the difference between arguments and parameters
       <faq-argument-vs-parameter>`, the :class:`inspect.Parameter` class, the
       :ref:`function` section, and :pep:`362`.
->>>>>>> c2a7fd60
+
+   path entry
+      A single location on the :term:`import path` which the :term:`path
+      based finder` consults to find modules for importing.
+
+   path entry finder
+      A :term:`finder` returned by a callable on :data:`sys.path_hooks`
+      (i.e. a :term:`path entry hook`) which knows how to locate modules given
+      a :term:`path entry`.
+
+   path entry hook
+      A callable on the :data:`sys.path_hook` list which returns a :term:`path
+      entry finder` if it knows how to find modules on a specific :term:`path
+      entry`.
+
+   path based finder
+      One of the default :term:`meta path finders <meta path finder>` which
+      searches an :term:`import path` for modules.
+
+   portion
+      A set of files in a single directory (possibly stored in a zip file)
+      that contribute to a namespace package, as defined in :pep:`420`.
 
    positional argument
       See :term:`argument`.
