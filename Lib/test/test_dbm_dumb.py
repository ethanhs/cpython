--- conflicted
+++ resolved
@@ -242,7 +242,6 @@
                     pass
             self.assertEqual(stdout.getvalue(), '')
 
-<<<<<<< HEAD
     def test_warn_on_ignored_flags(self):
         for value in ('r', 'w'):
             _delete_files()
@@ -260,7 +259,7 @@
                                        "'r', 'w', 'c', or 'n'"):
                 f = dumbdbm.open(_fname, flag)
             f.close()
-=======
+
     @unittest.skipUnless(hasattr(os, 'chmod'), 'test needs os.chmod()')
     def test_readonly_files(self):
         with support.temp_dir() as dir:
@@ -275,7 +274,6 @@
             with dumbdbm.open(fname, 'r') as f:
                 self.assertEqual(sorted(f.keys()), sorted(self._dict))
                 f.close()  # don't write
->>>>>>> 028ace1c
 
     def tearDown(self):
         _delete_files()
