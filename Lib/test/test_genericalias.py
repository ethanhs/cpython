--- conflicted
+++ resolved
@@ -7,11 +7,8 @@
 )
 from collections.abc import *
 from contextlib import AbstractContextManager, AbstractAsyncContextManager
-<<<<<<< HEAD
 from mmap import mmap
-=======
 from ipaddress import IPv4Network, IPv4Interface, IPv6Network, IPv6Interface
->>>>>>> 2fa67df6
 from itertools import chain
 from os import DirEntry
 from re import Pattern, Match
@@ -42,15 +39,9 @@
                   Mapping, MutableMapping, MappingView,
                   KeysView, ItemsView, ValuesView,
                   Sequence, MutableSequence,
-<<<<<<< HEAD
                   MappingProxyType, AsyncGeneratorType,
                   DirEntry,
-=======
-                  MappingProxyType,
-                  DirEntry,
                   IPv4Network, IPv4Interface, IPv6Network, IPv6Interface,
-                  MappingProxyType, DirEntry,
->>>>>>> 2fa67df6
                   chain,
                   ):
             tname = t.__name__
