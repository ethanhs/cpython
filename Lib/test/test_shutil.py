# Copyright (C) 2003 Python Software Foundation

import unittest
import unittest.mock
import shutil
import tempfile
import sys
import stat
import os
import os.path
import errno
import functools
import subprocess
from contextlib import ExitStack
from shutil import (make_archive,
                    register_archive_format, unregister_archive_format,
                    get_archive_formats, Error, unpack_archive,
                    register_unpack_format, RegistryError,
                    unregister_unpack_format, get_unpack_formats,
                    SameFileError)
import tarfile
import zipfile
import warnings

from test import support
<<<<<<< HEAD
from test.support import (TESTFN, check_warnings, captured_stdout,
                          requires_zlib, android_not_root)

try:
    import bz2
    BZ2_SUPPORTED = True
except ImportError:
    BZ2_SUPPORTED = False

try:
    import lzma
    LZMA_SUPPORTED = True
except ImportError:
    LZMA_SUPPORTED = False
=======
from test.support import TESTFN, check_warnings, captured_stdout
>>>>>>> 20cdffd8

TESTFN2 = TESTFN + "2"

try:
    import grp
    import pwd
    UID_GID_SUPPORT = True
except ImportError:
    UID_GID_SUPPORT = False

def _fake_rename(*args, **kwargs):
    # Pretend the destination path is on a different filesystem.
    raise OSError(getattr(errno, 'EXDEV', 18), "Invalid cross-device link")

def mock_rename(func):
    @functools.wraps(func)
    def wrap(*args, **kwargs):
        try:
            builtin_rename = os.rename
            os.rename = _fake_rename
            return func(*args, **kwargs)
        finally:
            os.rename = builtin_rename
    return wrap

def write_file(path, content, binary=False):
    """Write *content* to a file located at *path*.

    If *path* is a tuple instead of a string, os.path.join will be used to
    make a path.  If *binary* is true, the file will be opened in binary
    mode.
    """
    if isinstance(path, tuple):
        path = os.path.join(*path)
    with open(path, 'wb' if binary else 'w') as fp:
        fp.write(content)

def read_file(path, binary=False):
    """Return contents from a file located at *path*.

    If *path* is a tuple instead of a string, os.path.join will be used to
    make a path.  If *binary* is true, the file will be opened in binary
    mode.
    """
    if isinstance(path, tuple):
        path = os.path.join(*path)
    with open(path, 'rb' if binary else 'r') as fp:
        return fp.read()

def rlistdir(path):
    res = []
    for name in sorted(os.listdir(path)):
        p = os.path.join(path, name)
        if os.path.isdir(p) and not os.path.islink(p):
            res.append(name + '/')
            for n in rlistdir(p):
                res.append(name + '/' + n)
        else:
            res.append(name)
    return res


class TestShutil(unittest.TestCase):

    def setUp(self):
        super(TestShutil, self).setUp()
        self.tempdirs = []

    def tearDown(self):
        super(TestShutil, self).tearDown()
        while self.tempdirs:
            d = self.tempdirs.pop()
            shutil.rmtree(d, os.name in ('nt', 'cygwin'))


    def mkdtemp(self):
        """Create a temporary directory that will be cleaned up.

        Returns the path of the directory.
        """
        d = tempfile.mkdtemp()
        self.tempdirs.append(d)
        return d

    def test_rmtree_works_on_bytes(self):
        tmp = self.mkdtemp()
        victim = os.path.join(tmp, 'killme')
        os.mkdir(victim)
        write_file(os.path.join(victim, 'somefile'), 'foo')
        victim = os.fsencode(victim)
        self.assertIsInstance(victim, bytes)
        shutil.rmtree(victim)

    @support.skip_unless_symlink
    def test_rmtree_fails_on_symlink(self):
        tmp = self.mkdtemp()
        dir_ = os.path.join(tmp, 'dir')
        os.mkdir(dir_)
        link = os.path.join(tmp, 'link')
        os.symlink(dir_, link)
        self.assertRaises(OSError, shutil.rmtree, link)
        self.assertTrue(os.path.exists(dir_))
        self.assertTrue(os.path.lexists(link))
        errors = []
        def onerror(*args):
            errors.append(args)
        shutil.rmtree(link, onerror=onerror)
        self.assertEqual(len(errors), 1)
        self.assertIs(errors[0][0], os.path.islink)
        self.assertEqual(errors[0][1], link)
        self.assertIsInstance(errors[0][2][1], OSError)

    @support.skip_unless_symlink
    def test_rmtree_works_on_symlinks(self):
        tmp = self.mkdtemp()
        dir1 = os.path.join(tmp, 'dir1')
        dir2 = os.path.join(dir1, 'dir2')
        dir3 = os.path.join(tmp, 'dir3')
        for d in dir1, dir2, dir3:
            os.mkdir(d)
        file1 = os.path.join(tmp, 'file1')
        write_file(file1, 'foo')
        link1 = os.path.join(dir1, 'link1')
        os.symlink(dir2, link1)
        link2 = os.path.join(dir1, 'link2')
        os.symlink(dir3, link2)
        link3 = os.path.join(dir1, 'link3')
        os.symlink(file1, link3)
        # make sure symlinks are removed but not followed
        shutil.rmtree(dir1)
        self.assertFalse(os.path.exists(dir1))
        self.assertTrue(os.path.exists(dir3))
        self.assertTrue(os.path.exists(file1))

    def test_rmtree_errors(self):
        # filename is guaranteed not to exist
        filename = tempfile.mktemp()
        self.assertRaises(FileNotFoundError, shutil.rmtree, filename)
        # test that ignore_errors option is honored
        shutil.rmtree(filename, ignore_errors=True)

        # existing file
        tmpdir = self.mkdtemp()
        write_file((tmpdir, "tstfile"), "")
        filename = os.path.join(tmpdir, "tstfile")
        with self.assertRaises(NotADirectoryError) as cm:
            shutil.rmtree(filename)
        # The reason for this rather odd construct is that Windows sprinkles
        # a \*.* at the end of file names. But only sometimes on some buildbots
        possible_args = [filename, os.path.join(filename, '*.*')]
        self.assertIn(cm.exception.filename, possible_args)
        self.assertTrue(os.path.exists(filename))
        # test that ignore_errors option is honored
        shutil.rmtree(filename, ignore_errors=True)
        self.assertTrue(os.path.exists(filename))
        errors = []
        def onerror(*args):
            errors.append(args)
        shutil.rmtree(filename, onerror=onerror)
        self.assertEqual(len(errors), 2)
        self.assertIs(errors[0][0], os.listdir)
        self.assertEqual(errors[0][1], filename)
        self.assertIsInstance(errors[0][2][1], NotADirectoryError)
        self.assertIn(errors[0][2][1].filename, possible_args)
        self.assertIs(errors[1][0], os.rmdir)
        self.assertEqual(errors[1][1], filename)
        self.assertIsInstance(errors[1][2][1], NotADirectoryError)
        self.assertIn(errors[1][2][1].filename, possible_args)


    @unittest.skipUnless(hasattr(os, 'chmod'), 'requires os.chmod()')
    @unittest.skipIf(sys.platform[:6] == 'cygwin',
                     "This test can't be run on Cygwin (issue #1071513).")
    @unittest.skipIf(hasattr(os, 'geteuid') and os.geteuid() == 0,
                     "This test can't be run reliably as root (issue #1076467).")
    def test_on_error(self):
        self.errorState = 0
        os.mkdir(TESTFN)
        self.addCleanup(shutil.rmtree, TESTFN)

        self.child_file_path = os.path.join(TESTFN, 'a')
        self.child_dir_path = os.path.join(TESTFN, 'b')
        support.create_empty_file(self.child_file_path)
        os.mkdir(self.child_dir_path)
        old_dir_mode = os.stat(TESTFN).st_mode
        old_child_file_mode = os.stat(self.child_file_path).st_mode
        old_child_dir_mode = os.stat(self.child_dir_path).st_mode
        # Make unwritable.
        new_mode = stat.S_IREAD|stat.S_IEXEC
        os.chmod(self.child_file_path, new_mode)
        os.chmod(self.child_dir_path, new_mode)
        os.chmod(TESTFN, new_mode)

        self.addCleanup(os.chmod, TESTFN, old_dir_mode)
        self.addCleanup(os.chmod, self.child_file_path, old_child_file_mode)
        self.addCleanup(os.chmod, self.child_dir_path, old_child_dir_mode)

        shutil.rmtree(TESTFN, onerror=self.check_args_to_onerror)
        # Test whether onerror has actually been called.
        self.assertEqual(self.errorState, 3,
                         "Expected call to onerror function did not happen.")

    def check_args_to_onerror(self, func, arg, exc):
        # test_rmtree_errors deliberately runs rmtree
        # on a directory that is chmod 500, which will fail.
        # This function is run when shutil.rmtree fails.
        # 99.9% of the time it initially fails to remove
        # a file in the directory, so the first time through
        # func is os.remove.
        # However, some Linux machines running ZFS on
        # FUSE experienced a failure earlier in the process
        # at os.listdir.  The first failure may legally
        # be either.
        if self.errorState < 2:
            if func is os.unlink:
                self.assertEqual(arg, self.child_file_path)
            elif func is os.rmdir:
                self.assertEqual(arg, self.child_dir_path)
            else:
                self.assertIs(func, os.listdir)
                self.assertIn(arg, [TESTFN, self.child_dir_path])
            self.assertTrue(issubclass(exc[0], OSError))
            self.errorState += 1
        else:
            self.assertEqual(func, os.rmdir)
            self.assertEqual(arg, TESTFN)
            self.assertTrue(issubclass(exc[0], OSError))
            self.errorState = 3

    def test_rmtree_does_not_choke_on_failing_lstat(self):
        try:
            orig_lstat = os.lstat
            def raiser(fn, *args, **kwargs):
                if fn != TESTFN:
                    raise OSError()
                else:
                    return orig_lstat(fn)
            os.lstat = raiser

            os.mkdir(TESTFN)
            write_file((TESTFN, 'foo'), 'foo')
            shutil.rmtree(TESTFN)
        finally:
            os.lstat = orig_lstat

    @unittest.skipUnless(hasattr(os, 'chmod'), 'requires os.chmod')
    @support.skip_unless_symlink
    def test_copymode_follow_symlinks(self):
        tmp_dir = self.mkdtemp()
        src = os.path.join(tmp_dir, 'foo')
        dst = os.path.join(tmp_dir, 'bar')
        src_link = os.path.join(tmp_dir, 'baz')
        dst_link = os.path.join(tmp_dir, 'quux')
        write_file(src, 'foo')
        write_file(dst, 'foo')
        os.symlink(src, src_link)
        os.symlink(dst, dst_link)
        os.chmod(src, stat.S_IRWXU|stat.S_IRWXG)
        # file to file
        os.chmod(dst, stat.S_IRWXO)
        self.assertNotEqual(os.stat(src).st_mode, os.stat(dst).st_mode)
        shutil.copymode(src, dst)
        self.assertEqual(os.stat(src).st_mode, os.stat(dst).st_mode)
        # On Windows, os.chmod does not follow symlinks (issue #15411)
        if os.name != 'nt':
            # follow src link
            os.chmod(dst, stat.S_IRWXO)
            shutil.copymode(src_link, dst)
            self.assertEqual(os.stat(src).st_mode, os.stat(dst).st_mode)
            # follow dst link
            os.chmod(dst, stat.S_IRWXO)
            shutil.copymode(src, dst_link)
            self.assertEqual(os.stat(src).st_mode, os.stat(dst).st_mode)
            # follow both links
            os.chmod(dst, stat.S_IRWXO)
            shutil.copymode(src_link, dst_link)
            self.assertEqual(os.stat(src).st_mode, os.stat(dst).st_mode)

    @unittest.skipUnless(hasattr(os, 'lchmod'), 'requires os.lchmod')
    @support.skip_unless_symlink
    def test_copymode_symlink_to_symlink(self):
        tmp_dir = self.mkdtemp()
        src = os.path.join(tmp_dir, 'foo')
        dst = os.path.join(tmp_dir, 'bar')
        src_link = os.path.join(tmp_dir, 'baz')
        dst_link = os.path.join(tmp_dir, 'quux')
        write_file(src, 'foo')
        write_file(dst, 'foo')
        os.symlink(src, src_link)
        os.symlink(dst, dst_link)
        os.chmod(src, stat.S_IRWXU|stat.S_IRWXG)
        os.chmod(dst, stat.S_IRWXU)
        os.lchmod(src_link, stat.S_IRWXO|stat.S_IRWXG)
        # link to link
        os.lchmod(dst_link, stat.S_IRWXO)
        shutil.copymode(src_link, dst_link, follow_symlinks=False)
        self.assertEqual(os.lstat(src_link).st_mode,
                         os.lstat(dst_link).st_mode)
        self.assertNotEqual(os.stat(src).st_mode, os.stat(dst).st_mode)
        # src link - use chmod
        os.lchmod(dst_link, stat.S_IRWXO)
        shutil.copymode(src_link, dst, follow_symlinks=False)
        self.assertEqual(os.stat(src).st_mode, os.stat(dst).st_mode)
        # dst link - use chmod
        os.lchmod(dst_link, stat.S_IRWXO)
        shutil.copymode(src, dst_link, follow_symlinks=False)
        self.assertEqual(os.stat(src).st_mode, os.stat(dst).st_mode)

    @unittest.skipIf(hasattr(os, 'lchmod'), 'requires os.lchmod to be missing')
    @support.skip_unless_symlink
    def test_copymode_symlink_to_symlink_wo_lchmod(self):
        tmp_dir = self.mkdtemp()
        src = os.path.join(tmp_dir, 'foo')
        dst = os.path.join(tmp_dir, 'bar')
        src_link = os.path.join(tmp_dir, 'baz')
        dst_link = os.path.join(tmp_dir, 'quux')
        write_file(src, 'foo')
        write_file(dst, 'foo')
        os.symlink(src, src_link)
        os.symlink(dst, dst_link)
        shutil.copymode(src_link, dst_link, follow_symlinks=False)  # silent fail

    @support.skip_unless_symlink
    def test_copystat_symlinks(self):
        tmp_dir = self.mkdtemp()
        src = os.path.join(tmp_dir, 'foo')
        dst = os.path.join(tmp_dir, 'bar')
        src_link = os.path.join(tmp_dir, 'baz')
        dst_link = os.path.join(tmp_dir, 'qux')
        write_file(src, 'foo')
        src_stat = os.stat(src)
        os.utime(src, (src_stat.st_atime,
                       src_stat.st_mtime - 42.0))  # ensure different mtimes
        write_file(dst, 'bar')
        self.assertNotEqual(os.stat(src).st_mtime, os.stat(dst).st_mtime)
        os.symlink(src, src_link)
        os.symlink(dst, dst_link)
        if hasattr(os, 'lchmod'):
            os.lchmod(src_link, stat.S_IRWXO)
        if hasattr(os, 'lchflags') and hasattr(stat, 'UF_NODUMP'):
            os.lchflags(src_link, stat.UF_NODUMP)
        src_link_stat = os.lstat(src_link)
        # follow
        if hasattr(os, 'lchmod'):
            shutil.copystat(src_link, dst_link, follow_symlinks=True)
            self.assertNotEqual(src_link_stat.st_mode, os.stat(dst).st_mode)
        # don't follow
        shutil.copystat(src_link, dst_link, follow_symlinks=False)
        dst_link_stat = os.lstat(dst_link)
        if os.utime in os.supports_follow_symlinks:
            for attr in 'st_atime', 'st_mtime':
                # The modification times may be truncated in the new file.
                self.assertLessEqual(getattr(src_link_stat, attr),
                                     getattr(dst_link_stat, attr) + 1)
        if hasattr(os, 'lchmod'):
            self.assertEqual(src_link_stat.st_mode, dst_link_stat.st_mode)
        if hasattr(os, 'lchflags') and hasattr(src_link_stat, 'st_flags'):
            self.assertEqual(src_link_stat.st_flags, dst_link_stat.st_flags)
        # tell to follow but dst is not a link
        shutil.copystat(src_link, dst, follow_symlinks=False)
        self.assertTrue(abs(os.stat(src).st_mtime - os.stat(dst).st_mtime) <
                        00000.1)

    @unittest.skipUnless(hasattr(os, 'chflags') and
                         hasattr(errno, 'EOPNOTSUPP') and
                         hasattr(errno, 'ENOTSUP'),
                         "requires os.chflags, EOPNOTSUPP & ENOTSUP")
    def test_copystat_handles_harmless_chflags_errors(self):
        tmpdir = self.mkdtemp()
        file1 = os.path.join(tmpdir, 'file1')
        file2 = os.path.join(tmpdir, 'file2')
        write_file(file1, 'xxx')
        write_file(file2, 'xxx')

        def make_chflags_raiser(err):
            ex = OSError()

            def _chflags_raiser(path, flags, *, follow_symlinks=True):
                ex.errno = err
                raise ex
            return _chflags_raiser
        old_chflags = os.chflags
        try:
            for err in errno.EOPNOTSUPP, errno.ENOTSUP:
                os.chflags = make_chflags_raiser(err)
                shutil.copystat(file1, file2)
            # assert others errors break it
            os.chflags = make_chflags_raiser(errno.EOPNOTSUPP + errno.ENOTSUP)
            self.assertRaises(OSError, shutil.copystat, file1, file2)
        finally:
            os.chflags = old_chflags

    @support.skip_unless_xattr
    def test_copyxattr(self):
        tmp_dir = self.mkdtemp()
        src = os.path.join(tmp_dir, 'foo')
        write_file(src, 'foo')
        dst = os.path.join(tmp_dir, 'bar')
        write_file(dst, 'bar')

        # no xattr == no problem
        shutil._copyxattr(src, dst)
        # common case
        os.setxattr(src, 'user.foo', b'42')
        os.setxattr(src, 'user.bar', b'43')
        shutil._copyxattr(src, dst)
        self.assertEqual(sorted(os.listxattr(src)), sorted(os.listxattr(dst)))
        self.assertEqual(
                os.getxattr(src, 'user.foo'),
                os.getxattr(dst, 'user.foo'))
        # check errors don't affect other attrs
        os.remove(dst)
        write_file(dst, 'bar')
        os_error = OSError(errno.EPERM, 'EPERM')

        def _raise_on_user_foo(fname, attr, val, **kwargs):
            if attr == 'user.foo':
                raise os_error
            else:
                orig_setxattr(fname, attr, val, **kwargs)
        try:
            orig_setxattr = os.setxattr
            os.setxattr = _raise_on_user_foo
            shutil._copyxattr(src, dst)
            self.assertIn('user.bar', os.listxattr(dst))
        finally:
            os.setxattr = orig_setxattr
        # the source filesystem not supporting xattrs should be ok, too.
        def _raise_on_src(fname, *, follow_symlinks=True):
            if fname == src:
                raise OSError(errno.ENOTSUP, 'Operation not supported')
            return orig_listxattr(fname, follow_symlinks=follow_symlinks)
        try:
            orig_listxattr = os.listxattr
            os.listxattr = _raise_on_src
            shutil._copyxattr(src, dst)
        finally:
            os.listxattr = orig_listxattr

        # test that shutil.copystat copies xattrs
        src = os.path.join(tmp_dir, 'the_original')
        write_file(src, src)
        os.setxattr(src, 'user.the_value', b'fiddly')
        dst = os.path.join(tmp_dir, 'the_copy')
        write_file(dst, dst)
        shutil.copystat(src, dst)
        self.assertEqual(os.getxattr(dst, 'user.the_value'), b'fiddly')

    @support.skip_unless_symlink
    @support.skip_unless_xattr
    @unittest.skipUnless(hasattr(os, 'geteuid') and os.geteuid() == 0,
                         'root privileges required')
    def test_copyxattr_symlinks(self):
        # On Linux, it's only possible to access non-user xattr for symlinks;
        # which in turn require root privileges. This test should be expanded
        # as soon as other platforms gain support for extended attributes.
        tmp_dir = self.mkdtemp()
        src = os.path.join(tmp_dir, 'foo')
        src_link = os.path.join(tmp_dir, 'baz')
        write_file(src, 'foo')
        os.symlink(src, src_link)
        os.setxattr(src, 'trusted.foo', b'42')
        os.setxattr(src_link, 'trusted.foo', b'43', follow_symlinks=False)
        dst = os.path.join(tmp_dir, 'bar')
        dst_link = os.path.join(tmp_dir, 'qux')
        write_file(dst, 'bar')
        os.symlink(dst, dst_link)
        shutil._copyxattr(src_link, dst_link, follow_symlinks=False)
        self.assertEqual(os.getxattr(dst_link, 'trusted.foo', follow_symlinks=False), b'43')
        self.assertRaises(OSError, os.getxattr, dst, 'trusted.foo')
        shutil._copyxattr(src_link, dst, follow_symlinks=False)
        self.assertEqual(os.getxattr(dst, 'trusted.foo'), b'43')

    @support.skip_unless_symlink
    def test_copy_symlinks(self):
        tmp_dir = self.mkdtemp()
        src = os.path.join(tmp_dir, 'foo')
        dst = os.path.join(tmp_dir, 'bar')
        src_link = os.path.join(tmp_dir, 'baz')
        write_file(src, 'foo')
        os.symlink(src, src_link)
        if hasattr(os, 'lchmod'):
            os.lchmod(src_link, stat.S_IRWXU | stat.S_IRWXO)
        # don't follow
        shutil.copy(src_link, dst, follow_symlinks=True)
        self.assertFalse(os.path.islink(dst))
        self.assertEqual(read_file(src), read_file(dst))
        os.remove(dst)
        # follow
        shutil.copy(src_link, dst, follow_symlinks=False)
        self.assertTrue(os.path.islink(dst))
        self.assertEqual(os.readlink(dst), os.readlink(src_link))
        if hasattr(os, 'lchmod'):
            self.assertEqual(os.lstat(src_link).st_mode,
                             os.lstat(dst).st_mode)

    @support.skip_unless_symlink
    def test_copy2_symlinks(self):
        tmp_dir = self.mkdtemp()
        src = os.path.join(tmp_dir, 'foo')
        dst = os.path.join(tmp_dir, 'bar')
        src_link = os.path.join(tmp_dir, 'baz')
        write_file(src, 'foo')
        os.symlink(src, src_link)
        if hasattr(os, 'lchmod'):
            os.lchmod(src_link, stat.S_IRWXU | stat.S_IRWXO)
        if hasattr(os, 'lchflags') and hasattr(stat, 'UF_NODUMP'):
            os.lchflags(src_link, stat.UF_NODUMP)
        src_stat = os.stat(src)
        src_link_stat = os.lstat(src_link)
        # follow
        shutil.copy2(src_link, dst, follow_symlinks=True)
        self.assertFalse(os.path.islink(dst))
        self.assertEqual(read_file(src), read_file(dst))
        os.remove(dst)
        # don't follow
        shutil.copy2(src_link, dst, follow_symlinks=False)
        self.assertTrue(os.path.islink(dst))
        self.assertEqual(os.readlink(dst), os.readlink(src_link))
        dst_stat = os.lstat(dst)
        if os.utime in os.supports_follow_symlinks:
            for attr in 'st_atime', 'st_mtime':
                # The modification times may be truncated in the new file.
                self.assertLessEqual(getattr(src_link_stat, attr),
                                     getattr(dst_stat, attr) + 1)
        if hasattr(os, 'lchmod'):
            self.assertEqual(src_link_stat.st_mode, dst_stat.st_mode)
            self.assertNotEqual(src_stat.st_mode, dst_stat.st_mode)
        if hasattr(os, 'lchflags') and hasattr(src_link_stat, 'st_flags'):
            self.assertEqual(src_link_stat.st_flags, dst_stat.st_flags)

    @support.skip_unless_xattr
    def test_copy2_xattr(self):
        tmp_dir = self.mkdtemp()
        src = os.path.join(tmp_dir, 'foo')
        dst = os.path.join(tmp_dir, 'bar')
        write_file(src, 'foo')
        os.setxattr(src, 'user.foo', b'42')
        shutil.copy2(src, dst)
        self.assertEqual(
                os.getxattr(src, 'user.foo'),
                os.getxattr(dst, 'user.foo'))
        os.remove(dst)

    @support.skip_unless_symlink
    def test_copyfile_symlinks(self):
        tmp_dir = self.mkdtemp()
        src = os.path.join(tmp_dir, 'src')
        dst = os.path.join(tmp_dir, 'dst')
        dst_link = os.path.join(tmp_dir, 'dst_link')
        link = os.path.join(tmp_dir, 'link')
        write_file(src, 'foo')
        os.symlink(src, link)
        # don't follow
        shutil.copyfile(link, dst_link, follow_symlinks=False)
        self.assertTrue(os.path.islink(dst_link))
        self.assertEqual(os.readlink(link), os.readlink(dst_link))
        # follow
        shutil.copyfile(link, dst)
        self.assertFalse(os.path.islink(dst))

    def test_rmtree_uses_safe_fd_version_if_available(self):
        _use_fd_functions = ({os.open, os.stat, os.unlink, os.rmdir} <=
                             os.supports_dir_fd and
                             os.listdir in os.supports_fd and
                             os.stat in os.supports_follow_symlinks)
        if _use_fd_functions:
            self.assertTrue(shutil._use_fd_functions)
            self.assertTrue(shutil.rmtree.avoids_symlink_attacks)
            tmp_dir = self.mkdtemp()
            d = os.path.join(tmp_dir, 'a')
            os.mkdir(d)
            try:
                real_rmtree = shutil._rmtree_safe_fd
                class Called(Exception): pass
                def _raiser(*args, **kwargs):
                    raise Called
                shutil._rmtree_safe_fd = _raiser
                self.assertRaises(Called, shutil.rmtree, d)
            finally:
                shutil._rmtree_safe_fd = real_rmtree
        else:
            self.assertFalse(shutil._use_fd_functions)
            self.assertFalse(shutil.rmtree.avoids_symlink_attacks)

    def test_rmtree_dont_delete_file(self):
        # When called on a file instead of a directory, don't delete it.
        handle, path = tempfile.mkstemp()
        os.close(handle)
        self.assertRaises(NotADirectoryError, shutil.rmtree, path)
        os.remove(path)

    def test_copytree_simple(self):
        src_dir = tempfile.mkdtemp()
        dst_dir = os.path.join(tempfile.mkdtemp(), 'destination')
        self.addCleanup(shutil.rmtree, src_dir)
        self.addCleanup(shutil.rmtree, os.path.dirname(dst_dir))
        write_file((src_dir, 'test.txt'), '123')
        os.mkdir(os.path.join(src_dir, 'test_dir'))
        write_file((src_dir, 'test_dir', 'test.txt'), '456')

        shutil.copytree(src_dir, dst_dir)
        self.assertTrue(os.path.isfile(os.path.join(dst_dir, 'test.txt')))
        self.assertTrue(os.path.isdir(os.path.join(dst_dir, 'test_dir')))
        self.assertTrue(os.path.isfile(os.path.join(dst_dir, 'test_dir',
                                                    'test.txt')))
        actual = read_file((dst_dir, 'test.txt'))
        self.assertEqual(actual, '123')
        actual = read_file((dst_dir, 'test_dir', 'test.txt'))
        self.assertEqual(actual, '456')

    @support.skip_unless_symlink
    def test_copytree_symlinks(self):
        tmp_dir = self.mkdtemp()
        src_dir = os.path.join(tmp_dir, 'src')
        dst_dir = os.path.join(tmp_dir, 'dst')
        sub_dir = os.path.join(src_dir, 'sub')
        os.mkdir(src_dir)
        os.mkdir(sub_dir)
        write_file((src_dir, 'file.txt'), 'foo')
        src_link = os.path.join(sub_dir, 'link')
        dst_link = os.path.join(dst_dir, 'sub/link')
        os.symlink(os.path.join(src_dir, 'file.txt'),
                   src_link)
        if hasattr(os, 'lchmod'):
            os.lchmod(src_link, stat.S_IRWXU | stat.S_IRWXO)
        if hasattr(os, 'lchflags') and hasattr(stat, 'UF_NODUMP'):
            os.lchflags(src_link, stat.UF_NODUMP)
        src_stat = os.lstat(src_link)
        shutil.copytree(src_dir, dst_dir, symlinks=True)
        self.assertTrue(os.path.islink(os.path.join(dst_dir, 'sub', 'link')))
        self.assertEqual(os.readlink(os.path.join(dst_dir, 'sub', 'link')),
                         os.path.join(src_dir, 'file.txt'))
        dst_stat = os.lstat(dst_link)
        if hasattr(os, 'lchmod'):
            self.assertEqual(dst_stat.st_mode, src_stat.st_mode)
        if hasattr(os, 'lchflags'):
            self.assertEqual(dst_stat.st_flags, src_stat.st_flags)

    def test_copytree_with_exclude(self):
        # creating data
        join = os.path.join
        exists = os.path.exists
        src_dir = tempfile.mkdtemp()
        try:
            dst_dir = join(tempfile.mkdtemp(), 'destination')
            write_file((src_dir, 'test.txt'), '123')
            write_file((src_dir, 'test.tmp'), '123')
            os.mkdir(join(src_dir, 'test_dir'))
            write_file((src_dir, 'test_dir', 'test.txt'), '456')
            os.mkdir(join(src_dir, 'test_dir2'))
            write_file((src_dir, 'test_dir2', 'test.txt'), '456')
            os.mkdir(join(src_dir, 'test_dir2', 'subdir'))
            os.mkdir(join(src_dir, 'test_dir2', 'subdir2'))
            write_file((src_dir, 'test_dir2', 'subdir', 'test.txt'), '456')
            write_file((src_dir, 'test_dir2', 'subdir2', 'test.py'), '456')

            # testing glob-like patterns
            try:
                patterns = shutil.ignore_patterns('*.tmp', 'test_dir2')
                shutil.copytree(src_dir, dst_dir, ignore=patterns)
                # checking the result: some elements should not be copied
                self.assertTrue(exists(join(dst_dir, 'test.txt')))
                self.assertFalse(exists(join(dst_dir, 'test.tmp')))
                self.assertFalse(exists(join(dst_dir, 'test_dir2')))
            finally:
                shutil.rmtree(dst_dir)
            try:
                patterns = shutil.ignore_patterns('*.tmp', 'subdir*')
                shutil.copytree(src_dir, dst_dir, ignore=patterns)
                # checking the result: some elements should not be copied
                self.assertFalse(exists(join(dst_dir, 'test.tmp')))
                self.assertFalse(exists(join(dst_dir, 'test_dir2', 'subdir2')))
                self.assertFalse(exists(join(dst_dir, 'test_dir2', 'subdir')))
            finally:
                shutil.rmtree(dst_dir)

            # testing callable-style
            try:
                def _filter(src, names):
                    res = []
                    for name in names:
                        path = os.path.join(src, name)

                        if (os.path.isdir(path) and
                            path.split()[-1] == 'subdir'):
                            res.append(name)
                        elif os.path.splitext(path)[-1] in ('.py'):
                            res.append(name)
                    return res

                shutil.copytree(src_dir, dst_dir, ignore=_filter)

                # checking the result: some elements should not be copied
                self.assertFalse(exists(join(dst_dir, 'test_dir2', 'subdir2',
                                             'test.py')))
                self.assertFalse(exists(join(dst_dir, 'test_dir2', 'subdir')))

            finally:
                shutil.rmtree(dst_dir)
        finally:
            shutil.rmtree(src_dir)
            shutil.rmtree(os.path.dirname(dst_dir))

    def test_copytree_retains_permissions(self):
        tmp_dir = tempfile.mkdtemp()
        src_dir = os.path.join(tmp_dir, 'source')
        os.mkdir(src_dir)
        dst_dir = os.path.join(tmp_dir, 'destination')
        self.addCleanup(shutil.rmtree, tmp_dir)

        os.chmod(src_dir, 0o777)
        write_file((src_dir, 'permissive.txt'), '123')
        os.chmod(os.path.join(src_dir, 'permissive.txt'), 0o777)
        write_file((src_dir, 'restrictive.txt'), '456')
        os.chmod(os.path.join(src_dir, 'restrictive.txt'), 0o600)
        restrictive_subdir = tempfile.mkdtemp(dir=src_dir)
        os.chmod(restrictive_subdir, 0o600)

        shutil.copytree(src_dir, dst_dir)
        self.assertEqual(os.stat(src_dir).st_mode, os.stat(dst_dir).st_mode)
        self.assertEqual(os.stat(os.path.join(src_dir, 'permissive.txt')).st_mode,
                          os.stat(os.path.join(dst_dir, 'permissive.txt')).st_mode)
        self.assertEqual(os.stat(os.path.join(src_dir, 'restrictive.txt')).st_mode,
                          os.stat(os.path.join(dst_dir, 'restrictive.txt')).st_mode)
        restrictive_subdir_dst = os.path.join(dst_dir,
                                              os.path.split(restrictive_subdir)[1])
        self.assertEqual(os.stat(restrictive_subdir).st_mode,
                          os.stat(restrictive_subdir_dst).st_mode)

    @unittest.mock.patch('os.chmod')
    def test_copytree_winerror(self, mock_patch):
        # When copying to VFAT, copystat() raises OSError. On Windows, the
        # exception object has a meaningful 'winerror' attribute, but not
        # on other operating systems. Do not assume 'winerror' is set.
        src_dir = tempfile.mkdtemp()
        dst_dir = os.path.join(tempfile.mkdtemp(), 'destination')
        self.addCleanup(shutil.rmtree, src_dir)
        self.addCleanup(shutil.rmtree, os.path.dirname(dst_dir))

        mock_patch.side_effect = PermissionError('ka-boom')
        with self.assertRaises(shutil.Error):
            shutil.copytree(src_dir, dst_dir)

    @unittest.skipIf(os.name == 'nt', 'temporarily disabled on Windows')
    @unittest.skipUnless(hasattr(os, 'link'), 'requires os.link')
    @unittest.skipIf(android_not_root, "hard links not allowed, non root user")
    def test_dont_copy_file_onto_link_to_itself(self):
        # bug 851123.
        os.mkdir(TESTFN)
        src = os.path.join(TESTFN, 'cheese')
        dst = os.path.join(TESTFN, 'shop')
        try:
            with open(src, 'w') as f:
                f.write('cheddar')
            os.link(src, dst)
            self.assertRaises(shutil.SameFileError, shutil.copyfile, src, dst)
            with open(src, 'r') as f:
                self.assertEqual(f.read(), 'cheddar')
            os.remove(dst)
        finally:
            shutil.rmtree(TESTFN, ignore_errors=True)

    @support.skip_unless_symlink
    def test_dont_copy_file_onto_symlink_to_itself(self):
        # bug 851123.
        os.mkdir(TESTFN)
        src = os.path.join(TESTFN, 'cheese')
        dst = os.path.join(TESTFN, 'shop')
        try:
            with open(src, 'w') as f:
                f.write('cheddar')
            # Using `src` here would mean we end up with a symlink pointing
            # to TESTFN/TESTFN/cheese, while it should point at
            # TESTFN/cheese.
            os.symlink('cheese', dst)
            self.assertRaises(shutil.SameFileError, shutil.copyfile, src, dst)
            with open(src, 'r') as f:
                self.assertEqual(f.read(), 'cheddar')
            os.remove(dst)
        finally:
            shutil.rmtree(TESTFN, ignore_errors=True)

    @support.skip_unless_symlink
    def test_rmtree_on_symlink(self):
        # bug 1669.
        os.mkdir(TESTFN)
        try:
            src = os.path.join(TESTFN, 'cheese')
            dst = os.path.join(TESTFN, 'shop')
            os.mkdir(src)
            os.symlink(src, dst)
            self.assertRaises(OSError, shutil.rmtree, dst)
            shutil.rmtree(dst, ignore_errors=True)
        finally:
            shutil.rmtree(TESTFN, ignore_errors=True)

    # Issue #3002: copyfile and copytree block indefinitely on named pipes
    @unittest.skipUnless(hasattr(os, "mkfifo"), 'requires os.mkfifo()')
    @unittest.skipIf(android_not_root, "mkfifo not allowed, non root user")
    def test_copyfile_named_pipe(self):
        os.mkfifo(TESTFN)
        try:
            self.assertRaises(shutil.SpecialFileError,
                                shutil.copyfile, TESTFN, TESTFN2)
            self.assertRaises(shutil.SpecialFileError,
                                shutil.copyfile, __file__, TESTFN)
        finally:
            os.remove(TESTFN)

    @unittest.skipIf(android_not_root, "mkfifo not allowed, non root user")
    @unittest.skipUnless(hasattr(os, "mkfifo"), 'requires os.mkfifo()')
    @support.skip_unless_symlink
    def test_copytree_named_pipe(self):
        os.mkdir(TESTFN)
        try:
            subdir = os.path.join(TESTFN, "subdir")
            os.mkdir(subdir)
            pipe = os.path.join(subdir, "mypipe")
            os.mkfifo(pipe)
            try:
                shutil.copytree(TESTFN, TESTFN2)
            except shutil.Error as e:
                errors = e.args[0]
                self.assertEqual(len(errors), 1)
                src, dst, error_msg = errors[0]
                self.assertEqual("`%s` is a named pipe" % pipe, error_msg)
            else:
                self.fail("shutil.Error should have been raised")
        finally:
            shutil.rmtree(TESTFN, ignore_errors=True)
            shutil.rmtree(TESTFN2, ignore_errors=True)

    def test_copytree_special_func(self):

        src_dir = self.mkdtemp()
        dst_dir = os.path.join(self.mkdtemp(), 'destination')
        write_file((src_dir, 'test.txt'), '123')
        os.mkdir(os.path.join(src_dir, 'test_dir'))
        write_file((src_dir, 'test_dir', 'test.txt'), '456')

        copied = []
        def _copy(src, dst):
            copied.append((src, dst))

        shutil.copytree(src_dir, dst_dir, copy_function=_copy)
        self.assertEqual(len(copied), 2)

    @support.skip_unless_symlink
    def test_copytree_dangling_symlinks(self):

        # a dangling symlink raises an error at the end
        src_dir = self.mkdtemp()
        dst_dir = os.path.join(self.mkdtemp(), 'destination')
        os.symlink('IDONTEXIST', os.path.join(src_dir, 'test.txt'))
        os.mkdir(os.path.join(src_dir, 'test_dir'))
        write_file((src_dir, 'test_dir', 'test.txt'), '456')
        self.assertRaises(Error, shutil.copytree, src_dir, dst_dir)

        # a dangling symlink is ignored with the proper flag
        dst_dir = os.path.join(self.mkdtemp(), 'destination2')
        shutil.copytree(src_dir, dst_dir, ignore_dangling_symlinks=True)
        self.assertNotIn('test.txt', os.listdir(dst_dir))

        # a dangling symlink is copied if symlinks=True
        dst_dir = os.path.join(self.mkdtemp(), 'destination3')
        shutil.copytree(src_dir, dst_dir, symlinks=True)
        self.assertIn('test.txt', os.listdir(dst_dir))

    @support.skip_unless_symlink
    def test_copytree_symlink_dir(self):
        src_dir = self.mkdtemp()
        dst_dir = os.path.join(self.mkdtemp(), 'destination')
        os.mkdir(os.path.join(src_dir, 'real_dir'))
        with open(os.path.join(src_dir, 'real_dir', 'test.txt'), 'w'):
            pass
        os.symlink(os.path.join(src_dir, 'real_dir'),
                   os.path.join(src_dir, 'link_to_dir'),
                   target_is_directory=True)

        shutil.copytree(src_dir, dst_dir, symlinks=False)
        self.assertFalse(os.path.islink(os.path.join(dst_dir, 'link_to_dir')))
        self.assertIn('test.txt', os.listdir(os.path.join(dst_dir, 'link_to_dir')))

        dst_dir = os.path.join(self.mkdtemp(), 'destination2')
        shutil.copytree(src_dir, dst_dir, symlinks=True)
        self.assertTrue(os.path.islink(os.path.join(dst_dir, 'link_to_dir')))
        self.assertIn('test.txt', os.listdir(os.path.join(dst_dir, 'link_to_dir')))

    def _copy_file(self, method):
        fname = 'test.txt'
        tmpdir = self.mkdtemp()
        write_file((tmpdir, fname), 'xxx')
        file1 = os.path.join(tmpdir, fname)
        tmpdir2 = self.mkdtemp()
        method(file1, tmpdir2)
        file2 = os.path.join(tmpdir2, fname)
        return (file1, file2)

    @unittest.skipUnless(hasattr(os, 'chmod'), 'requires os.chmod')
    def test_copy(self):
        # Ensure that the copied file exists and has the same mode bits.
        file1, file2 = self._copy_file(shutil.copy)
        self.assertTrue(os.path.exists(file2))
        self.assertEqual(os.stat(file1).st_mode, os.stat(file2).st_mode)

    @unittest.skipUnless(hasattr(os, 'chmod'), 'requires os.chmod')
    @unittest.skipUnless(hasattr(os, 'utime'), 'requires os.utime')
    def test_copy2(self):
        # Ensure that the copied file exists and has the same mode and
        # modification time bits.
        file1, file2 = self._copy_file(shutil.copy2)
        self.assertTrue(os.path.exists(file2))
        file1_stat = os.stat(file1)
        file2_stat = os.stat(file2)
        self.assertEqual(file1_stat.st_mode, file2_stat.st_mode)
        for attr in 'st_atime', 'st_mtime':
            # The modification times may be truncated in the new file.
            self.assertLessEqual(getattr(file1_stat, attr),
                                 getattr(file2_stat, attr) + 1)
        if hasattr(os, 'chflags') and hasattr(file1_stat, 'st_flags'):
            self.assertEqual(getattr(file1_stat, 'st_flags'),
                             getattr(file2_stat, 'st_flags'))

    @support.requires_zlib
    def test_make_tarball(self):
        # creating something to tar
        root_dir, base_dir = self._create_files('')

        tmpdir2 = self.mkdtemp()
        # force shutil to create the directory
        os.rmdir(tmpdir2)
        # working with relative paths
        work_dir = os.path.dirname(tmpdir2)
        rel_base_name = os.path.join(os.path.basename(tmpdir2), 'archive')

        with support.change_cwd(work_dir):
            base_name = os.path.abspath(rel_base_name)
            tarball = make_archive(rel_base_name, 'gztar', root_dir, '.')

        # check if the compressed tarball was created
        self.assertEqual(tarball, base_name + '.tar.gz')
        self.assertTrue(os.path.isfile(tarball))
        self.assertTrue(tarfile.is_tarfile(tarball))
        with tarfile.open(tarball, 'r:gz') as tf:
            self.assertCountEqual(tf.getnames(),
                                  ['.', './sub', './sub2',
                                   './file1', './file2', './sub/file3'])

        # trying an uncompressed one
        with support.change_cwd(work_dir):
            tarball = make_archive(rel_base_name, 'tar', root_dir, '.')
        self.assertEqual(tarball, base_name + '.tar')
        self.assertTrue(os.path.isfile(tarball))
        self.assertTrue(tarfile.is_tarfile(tarball))
        with tarfile.open(tarball, 'r') as tf:
            self.assertCountEqual(tf.getnames(),
                                  ['.', './sub', './sub2',
                                  './file1', './file2', './sub/file3'])

    def _tarinfo(self, path):
        with tarfile.open(path) as tar:
            names = tar.getnames()
            names.sort()
            return tuple(names)

    def _create_files(self, base_dir='dist'):
        # creating something to tar
        root_dir = self.mkdtemp()
        dist = os.path.join(root_dir, base_dir)
        os.makedirs(dist, exist_ok=True)
        write_file((dist, 'file1'), 'xxx')
        write_file((dist, 'file2'), 'xxx')
        os.mkdir(os.path.join(dist, 'sub'))
        write_file((dist, 'sub', 'file3'), 'xxx')
        os.mkdir(os.path.join(dist, 'sub2'))
        if base_dir:
            write_file((root_dir, 'outer'), 'xxx')
        return root_dir, base_dir

    @support.requires_zlib
    @unittest.skipUnless(shutil.which('tar'),
                         'Need the tar command to run')
    def test_tarfile_vs_tar(self):
        root_dir, base_dir = self._create_files()
        base_name = os.path.join(self.mkdtemp(), 'archive')
        tarball = make_archive(base_name, 'gztar', root_dir, base_dir)

        # check if the compressed tarball was created
        self.assertEqual(tarball, base_name + '.tar.gz')
        self.assertTrue(os.path.isfile(tarball))

        # now create another tarball using `tar`
        tarball2 = os.path.join(root_dir, 'archive2.tar')
        tar_cmd = ['tar', '-cf', 'archive2.tar', base_dir]
        subprocess.check_call(tar_cmd, cwd=root_dir,
                              stdout=subprocess.DEVNULL)

        self.assertTrue(os.path.isfile(tarball2))
        # let's compare both tarballs
        self.assertEqual(self._tarinfo(tarball), self._tarinfo(tarball2))

        # trying an uncompressed one
        tarball = make_archive(base_name, 'tar', root_dir, base_dir)
        self.assertEqual(tarball, base_name + '.tar')
        self.assertTrue(os.path.isfile(tarball))

        # now for a dry_run
        tarball = make_archive(base_name, 'tar', root_dir, base_dir,
                               dry_run=True)
        self.assertEqual(tarball, base_name + '.tar')
        self.assertTrue(os.path.isfile(tarball))

    @support.requires_zlib
    def test_make_zipfile(self):
        # creating something to zip
        root_dir, base_dir = self._create_files()

        tmpdir2 = self.mkdtemp()
        # force shutil to create the directory
        os.rmdir(tmpdir2)
        # working with relative paths
        work_dir = os.path.dirname(tmpdir2)
        rel_base_name = os.path.join(os.path.basename(tmpdir2), 'archive')

        with support.change_cwd(work_dir):
            base_name = os.path.abspath(rel_base_name)
            res = make_archive(rel_base_name, 'zip', root_dir)

        self.assertEqual(res, base_name + '.zip')
        self.assertTrue(os.path.isfile(res))
        self.assertTrue(zipfile.is_zipfile(res))
        with zipfile.ZipFile(res) as zf:
            self.assertCountEqual(zf.namelist(),
                    ['dist/', 'dist/sub/', 'dist/sub2/',
                     'dist/file1', 'dist/file2', 'dist/sub/file3',
                     'outer'])

        with support.change_cwd(work_dir):
            base_name = os.path.abspath(rel_base_name)
            res = make_archive(rel_base_name, 'zip', root_dir, base_dir)

        self.assertEqual(res, base_name + '.zip')
        self.assertTrue(os.path.isfile(res))
        self.assertTrue(zipfile.is_zipfile(res))
        with zipfile.ZipFile(res) as zf:
            self.assertCountEqual(zf.namelist(),
                    ['dist/', 'dist/sub/', 'dist/sub2/',
                     'dist/file1', 'dist/file2', 'dist/sub/file3'])

    @support.requires_zlib
    @unittest.skipUnless(shutil.which('zip'),
                         'Need the zip command to run')
    def test_zipfile_vs_zip(self):
        root_dir, base_dir = self._create_files()
        base_name = os.path.join(self.mkdtemp(), 'archive')
        archive = make_archive(base_name, 'zip', root_dir, base_dir)

        # check if ZIP file  was created
        self.assertEqual(archive, base_name + '.zip')
        self.assertTrue(os.path.isfile(archive))

        # now create another ZIP file using `zip`
        archive2 = os.path.join(root_dir, 'archive2.zip')
        zip_cmd = ['zip', '-q', '-r', 'archive2.zip', base_dir]
        subprocess.check_call(zip_cmd, cwd=root_dir,
                              stdout=subprocess.DEVNULL)

        self.assertTrue(os.path.isfile(archive2))
        # let's compare both ZIP files
        with zipfile.ZipFile(archive) as zf:
            names = zf.namelist()
        with zipfile.ZipFile(archive2) as zf:
            names2 = zf.namelist()
        self.assertEqual(sorted(names), sorted(names2))

    @support.requires_zlib
    @unittest.skipUnless(shutil.which('unzip'),
                         'Need the unzip command to run')
    def test_unzip_zipfile(self):
        root_dir, base_dir = self._create_files()
        base_name = os.path.join(self.mkdtemp(), 'archive')
        archive = make_archive(base_name, 'zip', root_dir, base_dir)

        # check if ZIP file  was created
        self.assertEqual(archive, base_name + '.zip')
        self.assertTrue(os.path.isfile(archive))

        # now check the ZIP file using `unzip -t`
        zip_cmd = ['unzip', '-t', archive]
        with support.change_cwd(root_dir):
            try:
                subprocess.check_output(zip_cmd, stderr=subprocess.STDOUT)
            except subprocess.CalledProcessError as exc:
                details = exc.output.decode(errors="replace")
                msg = "{}\n\n**Unzip Output**\n{}"
                self.fail(msg.format(exc, details))

    def test_make_archive(self):
        tmpdir = self.mkdtemp()
        base_name = os.path.join(tmpdir, 'archive')
        self.assertRaises(ValueError, make_archive, base_name, 'xxx')

    @support.requires_zlib
    def test_make_archive_owner_group(self):
        # testing make_archive with owner and group, with various combinations
        # this works even if there's not gid/uid support
        if UID_GID_SUPPORT:
            group = grp.getgrgid(0)[0]
            owner = pwd.getpwuid(0)[0]
        else:
            group = owner = 'root'

        root_dir, base_dir = self._create_files()
        base_name = os.path.join(self.mkdtemp(), 'archive')
        res = make_archive(base_name, 'zip', root_dir, base_dir, owner=owner,
                           group=group)
        self.assertTrue(os.path.isfile(res))

        res = make_archive(base_name, 'zip', root_dir, base_dir)
        self.assertTrue(os.path.isfile(res))

        res = make_archive(base_name, 'tar', root_dir, base_dir,
                           owner=owner, group=group)
        self.assertTrue(os.path.isfile(res))

        res = make_archive(base_name, 'tar', root_dir, base_dir,
                           owner='kjhkjhkjg', group='oihohoh')
        self.assertTrue(os.path.isfile(res))


    @support.requires_zlib
    @unittest.skipUnless(UID_GID_SUPPORT, "Requires grp and pwd support")
    def test_tarfile_root_owner(self):
        root_dir, base_dir = self._create_files()
        base_name = os.path.join(self.mkdtemp(), 'archive')
        group = grp.getgrgid(0)[0]
        owner = pwd.getpwuid(0)[0]
        with support.change_cwd(root_dir):
            archive_name = make_archive(base_name, 'gztar', root_dir, 'dist',
                                        owner=owner, group=group)

        # check if the compressed tarball was created
        self.assertTrue(os.path.isfile(archive_name))

        # now checks the rights
        archive = tarfile.open(archive_name)
        try:
            for member in archive.getmembers():
                self.assertEqual(member.uid, 0)
                self.assertEqual(member.gid, 0)
        finally:
            archive.close()

    def test_make_archive_cwd(self):
        current_dir = os.getcwd()
        def _breaks(*args, **kw):
            raise RuntimeError()

        register_archive_format('xxx', _breaks, [], 'xxx file')
        try:
            try:
                make_archive('xxx', 'xxx', root_dir=self.mkdtemp())
            except Exception:
                pass
            self.assertEqual(os.getcwd(), current_dir)
        finally:
            unregister_archive_format('xxx')

    def test_make_tarfile_in_curdir(self):
        # Issue #21280
        root_dir = self.mkdtemp()
        with support.change_cwd(root_dir):
            self.assertEqual(make_archive('test', 'tar'), 'test.tar')
            self.assertTrue(os.path.isfile('test.tar'))

    @support.requires_zlib
    def test_make_zipfile_in_curdir(self):
        # Issue #21280
        root_dir = self.mkdtemp()
        with support.change_cwd(root_dir):
            self.assertEqual(make_archive('test', 'zip'), 'test.zip')
            self.assertTrue(os.path.isfile('test.zip'))

    def test_register_archive_format(self):

        self.assertRaises(TypeError, register_archive_format, 'xxx', 1)
        self.assertRaises(TypeError, register_archive_format, 'xxx', lambda: x,
                          1)
        self.assertRaises(TypeError, register_archive_format, 'xxx', lambda: x,
                          [(1, 2), (1, 2, 3)])

        register_archive_format('xxx', lambda: x, [(1, 2)], 'xxx file')
        formats = [name for name, params in get_archive_formats()]
        self.assertIn('xxx', formats)

        unregister_archive_format('xxx')
        formats = [name for name, params in get_archive_formats()]
        self.assertNotIn('xxx', formats)

    def check_unpack_archive(self, format):
        root_dir, base_dir = self._create_files()
        expected = rlistdir(root_dir)
        expected.remove('outer')

        base_name = os.path.join(self.mkdtemp(), 'archive')
        filename = make_archive(base_name, format, root_dir, base_dir)

        # let's try to unpack it now
        tmpdir2 = self.mkdtemp()
        unpack_archive(filename, tmpdir2)
        self.assertEqual(rlistdir(tmpdir2), expected)

        # and again, this time with the format specified
        tmpdir3 = self.mkdtemp()
        unpack_archive(filename, tmpdir3, format=format)
        self.assertEqual(rlistdir(tmpdir3), expected)

        self.assertRaises(shutil.ReadError, unpack_archive, TESTFN)
        self.assertRaises(ValueError, unpack_archive, TESTFN, format='xxx')

    def test_unpack_archive_tar(self):
        self.check_unpack_archive('tar')

    @support.requires_zlib
    def test_unpack_archive_gztar(self):
        self.check_unpack_archive('gztar')

    @support.requires_bz2
    def test_unpack_archive_bztar(self):
        self.check_unpack_archive('bztar')

    @support.requires_lzma
    def test_unpack_archive_xztar(self):
        self.check_unpack_archive('xztar')

    @support.requires_zlib
    def test_unpack_archive_zip(self):
        self.check_unpack_archive('zip')

    def test_unpack_registry(self):

        formats = get_unpack_formats()

        def _boo(filename, extract_dir, extra):
            self.assertEqual(extra, 1)
            self.assertEqual(filename, 'stuff.boo')
            self.assertEqual(extract_dir, 'xx')

        register_unpack_format('Boo', ['.boo', '.b2'], _boo, [('extra', 1)])
        unpack_archive('stuff.boo', 'xx')

        # trying to register a .boo unpacker again
        self.assertRaises(RegistryError, register_unpack_format, 'Boo2',
                          ['.boo'], _boo)

        # should work now
        unregister_unpack_format('Boo')
        register_unpack_format('Boo2', ['.boo'], _boo)
        self.assertIn(('Boo2', ['.boo'], ''), get_unpack_formats())
        self.assertNotIn(('Boo', ['.boo'], ''), get_unpack_formats())

        # let's leave a clean state
        unregister_unpack_format('Boo2')
        self.assertEqual(get_unpack_formats(), formats)

    @unittest.skipUnless(hasattr(shutil, 'disk_usage'),
                         "disk_usage not available on this platform")
    def test_disk_usage(self):
        usage = shutil.disk_usage(os.getcwd())
        self.assertGreater(usage.total, 0)
        self.assertGreater(usage.used, 0)
        self.assertGreaterEqual(usage.free, 0)
        self.assertGreaterEqual(usage.total, usage.used)
        self.assertGreater(usage.total, usage.free)

    @unittest.skipUnless(UID_GID_SUPPORT, "Requires grp and pwd support")
    @unittest.skipUnless(hasattr(os, 'chown'), 'requires os.chown')
    def test_chown(self):

        # cleaned-up automatically by TestShutil.tearDown method
        dirname = self.mkdtemp()
        filename = tempfile.mktemp(dir=dirname)
        write_file(filename, 'testing chown function')

        with self.assertRaises(ValueError):
            shutil.chown(filename)

        with self.assertRaises(LookupError):
            shutil.chown(filename, user='non-existing username')

        with self.assertRaises(LookupError):
            shutil.chown(filename, group='non-existing groupname')

        with self.assertRaises(TypeError):
            shutil.chown(filename, b'spam')

        with self.assertRaises(TypeError):
            shutil.chown(filename, 3.14)

        uid = os.getuid()
        gid = os.getgid()

        def check_chown(path, uid=None, gid=None):
            s = os.stat(filename)
            if uid is not None:
                self.assertEqual(uid, s.st_uid)
            if gid is not None:
                self.assertEqual(gid, s.st_gid)

        shutil.chown(filename, uid, gid)
        check_chown(filename, uid, gid)
        shutil.chown(filename, uid)
        check_chown(filename, uid)
        shutil.chown(filename, user=uid)
        check_chown(filename, uid)
        shutil.chown(filename, group=gid)
        check_chown(filename, gid=gid)

        shutil.chown(dirname, uid, gid)
        check_chown(dirname, uid, gid)
        shutil.chown(dirname, uid)
        check_chown(dirname, uid)
        shutil.chown(dirname, user=uid)
        check_chown(dirname, uid)
        shutil.chown(dirname, group=gid)
        check_chown(dirname, gid=gid)

        user = pwd.getpwuid(uid)[0]
        group = grp.getgrgid(gid)[0]
        shutil.chown(filename, user, group)
        check_chown(filename, uid, gid)
        shutil.chown(dirname, user, group)
        check_chown(dirname, uid, gid)

    def test_copy_return_value(self):
        # copy and copy2 both return their destination path.
        for fn in (shutil.copy, shutil.copy2):
            src_dir = self.mkdtemp()
            dst_dir = self.mkdtemp()
            src = os.path.join(src_dir, 'foo')
            write_file(src, 'foo')
            rv = fn(src, dst_dir)
            self.assertEqual(rv, os.path.join(dst_dir, 'foo'))
            rv = fn(src, os.path.join(dst_dir, 'bar'))
            self.assertEqual(rv, os.path.join(dst_dir, 'bar'))

    def test_copyfile_return_value(self):
        # copytree returns its destination path.
        src_dir = self.mkdtemp()
        dst_dir = self.mkdtemp()
        dst_file = os.path.join(dst_dir, 'bar')
        src_file = os.path.join(src_dir, 'foo')
        write_file(src_file, 'foo')
        rv = shutil.copyfile(src_file, dst_file)
        self.assertTrue(os.path.exists(rv))
        self.assertEqual(read_file(src_file), read_file(dst_file))

    def test_copyfile_same_file(self):
        # copyfile() should raise SameFileError if the source and destination
        # are the same.
        src_dir = self.mkdtemp()
        src_file = os.path.join(src_dir, 'foo')
        write_file(src_file, 'foo')
        self.assertRaises(SameFileError, shutil.copyfile, src_file, src_file)
        # But Error should work too, to stay backward compatible.
        self.assertRaises(Error, shutil.copyfile, src_file, src_file)

    def test_copytree_return_value(self):
        # copytree returns its destination path.
        src_dir = self.mkdtemp()
        dst_dir = src_dir + "dest"
        self.addCleanup(shutil.rmtree, dst_dir, True)
        src = os.path.join(src_dir, 'foo')
        write_file(src, 'foo')
        rv = shutil.copytree(src_dir, dst_dir)
        self.assertEqual(['foo'], os.listdir(rv))


class TestWhich(unittest.TestCase):

    def setUp(self):
        self.temp_dir = tempfile.mkdtemp(prefix="Tmp")
        self.addCleanup(shutil.rmtree, self.temp_dir, True)
        # Give the temp_file an ".exe" suffix for all.
        # It's needed on Windows and not harmful on other platforms.
        self.temp_file = tempfile.NamedTemporaryFile(dir=self.temp_dir,
                                                     prefix="Tmp",
                                                     suffix=".Exe")
        os.chmod(self.temp_file.name, stat.S_IXUSR)
        self.addCleanup(self.temp_file.close)
        self.dir, self.file = os.path.split(self.temp_file.name)

    def test_basic(self):
        # Given an EXE in a directory, it should be returned.
        rv = shutil.which(self.file, path=self.dir)
        self.assertEqual(rv, self.temp_file.name)

    def test_absolute_cmd(self):
        # When given the fully qualified path to an executable that exists,
        # it should be returned.
        rv = shutil.which(self.temp_file.name, path=self.temp_dir)
        self.assertEqual(rv, self.temp_file.name)

    def test_relative_cmd(self):
        # When given the relative path with a directory part to an executable
        # that exists, it should be returned.
        base_dir, tail_dir = os.path.split(self.dir)
        relpath = os.path.join(tail_dir, self.file)
        with support.change_cwd(path=base_dir):
            rv = shutil.which(relpath, path=self.temp_dir)
            self.assertEqual(rv, relpath)
        # But it shouldn't be searched in PATH directories (issue #16957).
        with support.change_cwd(path=self.dir):
            rv = shutil.which(relpath, path=base_dir)
            self.assertIsNone(rv)

    def test_cwd(self):
        # Issue #16957
        base_dir = os.path.dirname(self.dir)
        with support.change_cwd(path=self.dir):
            rv = shutil.which(self.file, path=base_dir)
            if sys.platform == "win32":
                # Windows: current directory implicitly on PATH
                self.assertEqual(rv, os.path.join(os.curdir, self.file))
            else:
                # Other platforms: shouldn't match in the current directory.
                self.assertIsNone(rv)

    @unittest.skipIf(hasattr(os, 'geteuid') and os.geteuid() == 0,
                     'non-root user required')
    def test_non_matching_mode(self):
        # Set the file read-only and ask for writeable files.
        os.chmod(self.temp_file.name, stat.S_IREAD)
        if os.access(self.temp_file.name, os.W_OK):
            self.skipTest("can't set the file read-only")
        rv = shutil.which(self.file, path=self.dir, mode=os.W_OK)
        self.assertIsNone(rv)

    def test_relative_path(self):
        base_dir, tail_dir = os.path.split(self.dir)
        with support.change_cwd(path=base_dir):
            rv = shutil.which(self.file, path=tail_dir)
            self.assertEqual(rv, os.path.join(tail_dir, self.file))

    def test_nonexistent_file(self):
        # Return None when no matching executable file is found on the path.
        rv = shutil.which("foo.exe", path=self.dir)
        self.assertIsNone(rv)

    @unittest.skipUnless(sys.platform == "win32",
                         "pathext check is Windows-only")
    def test_pathext_checking(self):
        # Ask for the file without the ".exe" extension, then ensure that
        # it gets found properly with the extension.
        rv = shutil.which(self.file[:-4], path=self.dir)
        self.assertEqual(rv, self.temp_file.name[:-4] + ".EXE")

    def test_environ_path(self):
        with support.EnvironmentVarGuard() as env:
            env['PATH'] = self.dir
            rv = shutil.which(self.file)
            self.assertEqual(rv, self.temp_file.name)

    def test_empty_path(self):
        base_dir = os.path.dirname(self.dir)
        with support.change_cwd(path=self.dir), \
             support.EnvironmentVarGuard() as env:
            env['PATH'] = self.dir
            rv = shutil.which(self.file, path='')
            self.assertIsNone(rv)

    def test_empty_path_no_PATH(self):
        with support.EnvironmentVarGuard() as env:
            env.pop('PATH', None)
            rv = shutil.which(self.file)
            self.assertIsNone(rv)


class TestMove(unittest.TestCase):

    def setUp(self):
        filename = "foo"
        self.src_dir = tempfile.mkdtemp()
        self.dst_dir = tempfile.mkdtemp()
        self.src_file = os.path.join(self.src_dir, filename)
        self.dst_file = os.path.join(self.dst_dir, filename)
        with open(self.src_file, "wb") as f:
            f.write(b"spam")

    def tearDown(self):
        for d in (self.src_dir, self.dst_dir):
            try:
                if d:
                    shutil.rmtree(d)
            except:
                pass

    def _check_move_file(self, src, dst, real_dst):
        with open(src, "rb") as f:
            contents = f.read()
        shutil.move(src, dst)
        with open(real_dst, "rb") as f:
            self.assertEqual(contents, f.read())
        self.assertFalse(os.path.exists(src))

    def _check_move_dir(self, src, dst, real_dst):
        contents = sorted(os.listdir(src))
        shutil.move(src, dst)
        self.assertEqual(contents, sorted(os.listdir(real_dst)))
        self.assertFalse(os.path.exists(src))

    def test_move_file(self):
        # Move a file to another location on the same filesystem.
        self._check_move_file(self.src_file, self.dst_file, self.dst_file)

    def test_move_file_to_dir(self):
        # Move a file inside an existing dir on the same filesystem.
        self._check_move_file(self.src_file, self.dst_dir, self.dst_file)

    @mock_rename
    def test_move_file_other_fs(self):
        # Move a file to an existing dir on another filesystem.
        self.test_move_file()

    @mock_rename
    def test_move_file_to_dir_other_fs(self):
        # Move a file to another location on another filesystem.
        self.test_move_file_to_dir()

    def test_move_dir(self):
        # Move a dir to another location on the same filesystem.
        dst_dir = tempfile.mktemp()
        try:
            self._check_move_dir(self.src_dir, dst_dir, dst_dir)
        finally:
            try:
                shutil.rmtree(dst_dir)
            except:
                pass

    @mock_rename
    def test_move_dir_other_fs(self):
        # Move a dir to another location on another filesystem.
        self.test_move_dir()

    def test_move_dir_to_dir(self):
        # Move a dir inside an existing dir on the same filesystem.
        self._check_move_dir(self.src_dir, self.dst_dir,
            os.path.join(self.dst_dir, os.path.basename(self.src_dir)))

    @mock_rename
    def test_move_dir_to_dir_other_fs(self):
        # Move a dir inside an existing dir on another filesystem.
        self.test_move_dir_to_dir()

    def test_move_dir_sep_to_dir(self):
        self._check_move_dir(self.src_dir + os.path.sep, self.dst_dir,
            os.path.join(self.dst_dir, os.path.basename(self.src_dir)))

    @unittest.skipUnless(os.path.altsep, 'requires os.path.altsep')
    def test_move_dir_altsep_to_dir(self):
        self._check_move_dir(self.src_dir + os.path.altsep, self.dst_dir,
            os.path.join(self.dst_dir, os.path.basename(self.src_dir)))

    def test_existing_file_inside_dest_dir(self):
        # A file with the same name inside the destination dir already exists.
        with open(self.dst_file, "wb"):
            pass
        self.assertRaises(shutil.Error, shutil.move, self.src_file, self.dst_dir)

    def test_dont_move_dir_in_itself(self):
        # Moving a dir inside itself raises an Error.
        dst = os.path.join(self.src_dir, "bar")
        self.assertRaises(shutil.Error, shutil.move, self.src_dir, dst)

    def test_destinsrc_false_negative(self):
        os.mkdir(TESTFN)
        try:
            for src, dst in [('srcdir', 'srcdir/dest')]:
                src = os.path.join(TESTFN, src)
                dst = os.path.join(TESTFN, dst)
                self.assertTrue(shutil._destinsrc(src, dst),
                             msg='_destinsrc() wrongly concluded that '
                             'dst (%s) is not in src (%s)' % (dst, src))
        finally:
            shutil.rmtree(TESTFN, ignore_errors=True)

    def test_destinsrc_false_positive(self):
        os.mkdir(TESTFN)
        try:
            for src, dst in [('srcdir', 'src/dest'), ('srcdir', 'srcdir.new')]:
                src = os.path.join(TESTFN, src)
                dst = os.path.join(TESTFN, dst)
                self.assertFalse(shutil._destinsrc(src, dst),
                            msg='_destinsrc() wrongly concluded that '
                            'dst (%s) is in src (%s)' % (dst, src))
        finally:
            shutil.rmtree(TESTFN, ignore_errors=True)

    @support.skip_unless_symlink
    @mock_rename
    def test_move_file_symlink(self):
        dst = os.path.join(self.src_dir, 'bar')
        os.symlink(self.src_file, dst)
        shutil.move(dst, self.dst_file)
        self.assertTrue(os.path.islink(self.dst_file))
        self.assertTrue(os.path.samefile(self.src_file, self.dst_file))

    @support.skip_unless_symlink
    @mock_rename
    def test_move_file_symlink_to_dir(self):
        filename = "bar"
        dst = os.path.join(self.src_dir, filename)
        os.symlink(self.src_file, dst)
        shutil.move(dst, self.dst_dir)
        final_link = os.path.join(self.dst_dir, filename)
        self.assertTrue(os.path.islink(final_link))
        self.assertTrue(os.path.samefile(self.src_file, final_link))

    @support.skip_unless_symlink
    @mock_rename
    def test_move_dangling_symlink(self):
        src = os.path.join(self.src_dir, 'baz')
        dst = os.path.join(self.src_dir, 'bar')
        os.symlink(src, dst)
        dst_link = os.path.join(self.dst_dir, 'quux')
        shutil.move(dst, dst_link)
        self.assertTrue(os.path.islink(dst_link))
        # On Windows, os.path.realpath does not follow symlinks (issue #9949)
        if os.name == 'nt':
            self.assertEqual(os.path.realpath(src), os.readlink(dst_link))
        else:
            self.assertEqual(os.path.realpath(src), os.path.realpath(dst_link))

    @support.skip_unless_symlink
    @mock_rename
    def test_move_dir_symlink(self):
        src = os.path.join(self.src_dir, 'baz')
        dst = os.path.join(self.src_dir, 'bar')
        os.mkdir(src)
        os.symlink(src, dst)
        dst_link = os.path.join(self.dst_dir, 'quux')
        shutil.move(dst, dst_link)
        self.assertTrue(os.path.islink(dst_link))
        self.assertTrue(os.path.samefile(src, dst_link))

    def test_move_return_value(self):
        rv = shutil.move(self.src_file, self.dst_dir)
        self.assertEqual(rv,
                os.path.join(self.dst_dir, os.path.basename(self.src_file)))

    def test_move_as_rename_return_value(self):
        rv = shutil.move(self.src_file, os.path.join(self.dst_dir, 'bar'))
        self.assertEqual(rv, os.path.join(self.dst_dir, 'bar'))

    @mock_rename
    def test_move_file_special_function(self):
        moved = []
        def _copy(src, dst):
            moved.append((src, dst))
        shutil.move(self.src_file, self.dst_dir, copy_function=_copy)
        self.assertEqual(len(moved), 1)

    @mock_rename
    def test_move_dir_special_function(self):
        moved = []
        def _copy(src, dst):
            moved.append((src, dst))
        support.create_empty_file(os.path.join(self.src_dir, 'child'))
        support.create_empty_file(os.path.join(self.src_dir, 'child1'))
        shutil.move(self.src_dir, self.dst_dir, copy_function=_copy)
        self.assertEqual(len(moved), 3)


class TestCopyFile(unittest.TestCase):

    _delete = False

    class Faux(object):
        _entered = False
        _exited_with = None
        _raised = False
        def __init__(self, raise_in_exit=False, suppress_at_exit=True):
            self._raise_in_exit = raise_in_exit
            self._suppress_at_exit = suppress_at_exit
        def read(self, *args):
            return ''
        def __enter__(self):
            self._entered = True
        def __exit__(self, exc_type, exc_val, exc_tb):
            self._exited_with = exc_type, exc_val, exc_tb
            if self._raise_in_exit:
                self._raised = True
                raise OSError("Cannot close")
            return self._suppress_at_exit

    def tearDown(self):
        if self._delete:
            del shutil.open

    def _set_shutil_open(self, func):
        shutil.open = func
        self._delete = True

    def test_w_source_open_fails(self):
        def _open(filename, mode='r'):
            if filename == 'srcfile':
                raise OSError('Cannot open "srcfile"')
            assert 0  # shouldn't reach here.

        self._set_shutil_open(_open)

        self.assertRaises(OSError, shutil.copyfile, 'srcfile', 'destfile')

    def test_w_dest_open_fails(self):

        srcfile = self.Faux()

        def _open(filename, mode='r'):
            if filename == 'srcfile':
                return srcfile
            if filename == 'destfile':
                raise OSError('Cannot open "destfile"')
            assert 0  # shouldn't reach here.

        self._set_shutil_open(_open)

        shutil.copyfile('srcfile', 'destfile')
        self.assertTrue(srcfile._entered)
        self.assertTrue(srcfile._exited_with[0] is OSError)
        self.assertEqual(srcfile._exited_with[1].args,
                         ('Cannot open "destfile"',))

    def test_w_dest_close_fails(self):

        srcfile = self.Faux()
        destfile = self.Faux(True)

        def _open(filename, mode='r'):
            if filename == 'srcfile':
                return srcfile
            if filename == 'destfile':
                return destfile
            assert 0  # shouldn't reach here.

        self._set_shutil_open(_open)

        shutil.copyfile('srcfile', 'destfile')
        self.assertTrue(srcfile._entered)
        self.assertTrue(destfile._entered)
        self.assertTrue(destfile._raised)
        self.assertTrue(srcfile._exited_with[0] is OSError)
        self.assertEqual(srcfile._exited_with[1].args,
                         ('Cannot close',))

    def test_w_source_close_fails(self):

        srcfile = self.Faux(True)
        destfile = self.Faux()

        def _open(filename, mode='r'):
            if filename == 'srcfile':
                return srcfile
            if filename == 'destfile':
                return destfile
            assert 0  # shouldn't reach here.

        self._set_shutil_open(_open)

        self.assertRaises(OSError,
                          shutil.copyfile, 'srcfile', 'destfile')
        self.assertTrue(srcfile._entered)
        self.assertTrue(destfile._entered)
        self.assertFalse(destfile._raised)
        self.assertTrue(srcfile._exited_with[0] is None)
        self.assertTrue(srcfile._raised)

    def test_move_dir_caseinsensitive(self):
        # Renames a folder to the same name
        # but a different case.

        self.src_dir = tempfile.mkdtemp()
        self.addCleanup(shutil.rmtree, self.src_dir, True)
        dst_dir = os.path.join(
                os.path.dirname(self.src_dir),
                os.path.basename(self.src_dir).upper())
        self.assertNotEqual(self.src_dir, dst_dir)

        try:
            shutil.move(self.src_dir, dst_dir)
            self.assertTrue(os.path.isdir(dst_dir))
        finally:
            os.rmdir(dst_dir)

class TermsizeTests(unittest.TestCase):
    def test_does_not_crash(self):
        """Check if get_terminal_size() returns a meaningful value.

        There's no easy portable way to actually check the size of the
        terminal, so let's check if it returns something sensible instead.
        """
        size = shutil.get_terminal_size()
        self.assertGreaterEqual(size.columns, 0)
        self.assertGreaterEqual(size.lines, 0)

    def test_os_environ_first(self):
        "Check if environment variables have precedence"

        with support.EnvironmentVarGuard() as env:
            env['COLUMNS'] = '777'
            del env['LINES']
            size = shutil.get_terminal_size()
        self.assertEqual(size.columns, 777)

        with support.EnvironmentVarGuard() as env:
            del env['COLUMNS']
            env['LINES'] = '888'
            size = shutil.get_terminal_size()
        self.assertEqual(size.lines, 888)

    def test_bad_environ(self):
        with support.EnvironmentVarGuard() as env:
            env['COLUMNS'] = 'xxx'
            env['LINES'] = 'yyy'
            size = shutil.get_terminal_size()
        self.assertGreaterEqual(size.columns, 0)
        self.assertGreaterEqual(size.lines, 0)

    @unittest.skipUnless(os.isatty(sys.__stdout__.fileno()), "not on tty")
    @unittest.skipUnless(hasattr(os, 'get_terminal_size'),
                         'need os.get_terminal_size()')
    def test_stty_match(self):
        """Check if stty returns the same results ignoring env

        This test will fail if stdin and stdout are connected to
        different terminals with different sizes. Nevertheless, such
        situations should be pretty rare.
        """
        try:
            size = subprocess.check_output(['stty', 'size']).decode().split()
        except (FileNotFoundError, PermissionError,
                subprocess.CalledProcessError):
            self.skipTest("stty invocation failed")
        expected = (int(size[1]), int(size[0])) # reversed order

        with support.EnvironmentVarGuard() as env:
            del env['LINES']
            del env['COLUMNS']
            actual = shutil.get_terminal_size()

        self.assertEqual(expected, actual)

    def test_fallback(self):
        with support.EnvironmentVarGuard() as env:
            del env['LINES']
            del env['COLUMNS']

            # sys.__stdout__ has no fileno()
            with support.swap_attr(sys, '__stdout__', None):
                size = shutil.get_terminal_size(fallback=(10, 20))
            self.assertEqual(size.columns, 10)
            self.assertEqual(size.lines, 20)

            # sys.__stdout__ is not a terminal on Unix
            # or fileno() not in (0, 1, 2) on Windows
            with open(os.devnull, 'w') as f, \
                 support.swap_attr(sys, '__stdout__', f):
                size = shutil.get_terminal_size(fallback=(30, 40))
            self.assertEqual(size.columns, 30)
            self.assertEqual(size.lines, 40)


class PublicAPITests(unittest.TestCase):
    """Ensures that the correct values are exposed in the public API."""

    def test_module_all_attribute(self):
        self.assertTrue(hasattr(shutil, '__all__'))
        target_api = ['copyfileobj', 'copyfile', 'copymode', 'copystat',
                      'copy', 'copy2', 'copytree', 'move', 'rmtree', 'Error',
                      'SpecialFileError', 'ExecError', 'make_archive',
                      'get_archive_formats', 'register_archive_format',
                      'unregister_archive_format', 'get_unpack_formats',
                      'register_unpack_format', 'unregister_unpack_format',
                      'unpack_archive', 'ignore_patterns', 'chown', 'which',
                      'get_terminal_size', 'SameFileError']
        if hasattr(os, 'statvfs') or os.name == 'nt':
            target_api.append('disk_usage')
        self.assertEqual(set(shutil.__all__), set(target_api))


if __name__ == '__main__':
    unittest.main()<|MERGE_RESOLUTION|>--- conflicted
+++ resolved
@@ -23,24 +23,8 @@
 import warnings
 
 from test import support
-<<<<<<< HEAD
 from test.support import (TESTFN, check_warnings, captured_stdout,
-                          requires_zlib, android_not_root)
-
-try:
-    import bz2
-    BZ2_SUPPORTED = True
-except ImportError:
-    BZ2_SUPPORTED = False
-
-try:
-    import lzma
-    LZMA_SUPPORTED = True
-except ImportError:
-    LZMA_SUPPORTED = False
-=======
-from test.support import TESTFN, check_warnings, captured_stdout
->>>>>>> 20cdffd8
+                          android_not_root)
 
 TESTFN2 = TESTFN + "2"
 
