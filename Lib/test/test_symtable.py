"""
Test the API of the symtable module.
"""
import symtable
import unittest

from test import support


TEST_CODE = """
import sys

glob = 42

class Mine:
    instance_var = 24
    def a_method(p1, p2):
        pass

def spam(a, b, *var, **kw):
    global bar
    bar = 47
    x = 23
    glob
    def internal():
        return x
    return internal

def foo():
    pass

def namespace_test(): pass
def namespace_test(): pass
"""


def find_block(block, name):
    for ch in block.get_children():
        if ch.get_name() == name:
            return ch


class SymtableTest(unittest.TestCase):

    top = symtable.symtable(TEST_CODE, "?", "exec")
    # These correspond to scopes in TEST_CODE
    Mine = find_block(top, "Mine")
    a_method = find_block(Mine, "a_method")
    spam = find_block(top, "spam")
    internal = find_block(spam, "internal")
    foo = find_block(top, "foo")

    def test_type(self):
        self.assertEqual(self.top.get_type(), "module")
        self.assertEqual(self.Mine.get_type(), "class")
        self.assertEqual(self.a_method.get_type(), "function")
        self.assertEqual(self.spam.get_type(), "function")
        self.assertEqual(self.internal.get_type(), "function")

    def test_optimized(self):
        self.assertFalse(self.top.is_optimized())
        self.assertFalse(self.top.has_exec())

        self.assertTrue(self.spam.is_optimized())

    def test_nested(self):
        self.assertFalse(self.top.is_nested())
        self.assertFalse(self.Mine.is_nested())
        self.assertFalse(self.spam.is_nested())
        self.assertTrue(self.internal.is_nested())

    def test_children(self):
        self.assertTrue(self.top.has_children())
        self.assertTrue(self.Mine.has_children())
        self.assertFalse(self.foo.has_children())

    def test_lineno(self):
        self.assertEqual(self.top.get_lineno(), 0)
        self.assertEqual(self.spam.get_lineno(), 11)

    def test_function_info(self):
        func = self.spam
<<<<<<< HEAD
        self.assertEqual(func.get_parameters(), ("a", "b", "kw", "var"))
        self.assertEqual(func.get_locals(),
                         ("a", "b", "internal", "kw", "var", "x"))
        self.assertEqual(func.get_globals(), ("bar", "glob"))
=======
        self.assertEqual(sorted(func.get_parameters()), ["a", "b", "kw", "var"])
        expected = ["a", "b", "bar", "glob", "internal", "kw", "var", "x"]
        self.assertEqual(sorted(func.get_locals()), expected)
        self.assertEqual(sorted(func.get_globals()), ["bar", "glob"])
>>>>>>> b462da8c
        self.assertEqual(self.internal.get_frees(), ("x",))

    def test_globals(self):
        self.assertTrue(self.spam.lookup("glob").is_global())
        self.assertFalse(self.spam.lookup("glob").is_declared_global())
        self.assertTrue(self.spam.lookup("bar").is_global())
        self.assertTrue(self.spam.lookup("bar").is_declared_global())
        self.assertFalse(self.internal.lookup("x").is_global())
        self.assertFalse(self.Mine.lookup("instance_var").is_global())

    def test_local(self):
        self.assertTrue(self.spam.lookup("x").is_local())
        self.assertFalse(self.internal.lookup("x").is_local())

    def test_referenced(self):
        self.assertTrue(self.internal.lookup("x").is_referenced())
        self.assertTrue(self.spam.lookup("internal").is_referenced())
        self.assertFalse(self.spam.lookup("x").is_referenced())

    def test_parameters(self):
        for sym in ("a", "var", "kw"):
            self.assertTrue(self.spam.lookup(sym).is_parameter())
        self.assertFalse(self.spam.lookup("x").is_parameter())

    def test_symbol_lookup(self):
        self.assertEqual(len(self.top.get_identifiers()),
                         len(self.top.get_symbols()))

        self.assertRaises(KeyError, self.top.lookup, "not_here")

    def test_namespaces(self):
        self.assertTrue(self.top.lookup("Mine").is_namespace())
        self.assertTrue(self.Mine.lookup("a_method").is_namespace())
        self.assertTrue(self.top.lookup("spam").is_namespace())
        self.assertTrue(self.spam.lookup("internal").is_namespace())
        self.assertTrue(self.top.lookup("namespace_test").is_namespace())
        self.assertFalse(self.spam.lookup("x").is_namespace())

        self.assertTrue(self.top.lookup("spam").get_namespace() is self.spam)
        ns_test = self.top.lookup("namespace_test")
        self.assertEqual(len(ns_test.get_namespaces()), 2)
        self.assertRaises(ValueError, ns_test.get_namespace)

    def test_assigned(self):
        self.assertTrue(self.spam.lookup("x").is_assigned())
        self.assertTrue(self.spam.lookup("bar").is_assigned())
        self.assertTrue(self.top.lookup("spam").is_assigned())
        self.assertTrue(self.Mine.lookup("a_method").is_assigned())
        self.assertFalse(self.internal.lookup("x").is_assigned())

    def test_imported(self):
        self.assertTrue(self.top.lookup("sys").is_imported())

    def test_name(self):
        self.assertEqual(self.top.get_name(), "top")
        self.assertEqual(self.spam.get_name(), "spam")
        self.assertEqual(self.spam.lookup("x").get_name(), "x")
        self.assertEqual(self.Mine.get_name(), "Mine")

    def test_class_info(self):
        self.assertEqual(self.Mine.get_methods(), ('a_method',))

    def test_filename_correct(self):
        ### Bug tickler: SyntaxError file name correct whether error raised
        ### while parsing or building symbol table.
        def checkfilename(brokencode):
            try:
                symtable.symtable(brokencode, "spam", "exec")
            except SyntaxError as e:
                self.assertEqual(e.filename, "spam")
            else:
                self.fail("no SyntaxError for %r" % (brokencode,))
        checkfilename("def f(x): foo)(")  # parse-time
        checkfilename("def f(x): global x")  # symtable-build-time

    def test_eval(self):
        symbols = symtable.symtable("42", "?", "eval")

    def test_single(self):
        symbols = symtable.symtable("42", "?", "single")

    def test_exec(self):
        symbols = symtable.symtable("def f(x): return x", "?", "exec")


def test_main():
    support.run_unittest(SymtableTest)

if __name__ == '__main__':
    test_main()<|MERGE_RESOLUTION|>--- conflicted
+++ resolved
@@ -80,17 +80,10 @@
 
     def test_function_info(self):
         func = self.spam
-<<<<<<< HEAD
-        self.assertEqual(func.get_parameters(), ("a", "b", "kw", "var"))
-        self.assertEqual(func.get_locals(),
-                         ("a", "b", "internal", "kw", "var", "x"))
-        self.assertEqual(func.get_globals(), ("bar", "glob"))
-=======
         self.assertEqual(sorted(func.get_parameters()), ["a", "b", "kw", "var"])
-        expected = ["a", "b", "bar", "glob", "internal", "kw", "var", "x"]
+        expected = ["a", "b", "internal", "kw", "var", "x"]
         self.assertEqual(sorted(func.get_locals()), expected)
         self.assertEqual(sorted(func.get_globals()), ["bar", "glob"])
->>>>>>> b462da8c
         self.assertEqual(self.internal.get_frees(), ("x",))
 
     def test_globals(self):
