--- conflicted
+++ resolved
@@ -172,16 +172,12 @@
 
 class TracebackFormatTests(unittest.TestCase):
 
-<<<<<<< HEAD
     def some_exception(self):
         raise KeyError('blah')
 
+    @cpython_only
     def check_traceback_format(self, cleanup_func=None):
-=======
-    @cpython_only
-    def test_traceback_format(self):
         from _testcapi import traceback_print
->>>>>>> 5cfc79de
         try:
             self.some_exception()
         except KeyError:
